--- conflicted
+++ resolved
@@ -1,9 +1,5 @@
 /**
-<<<<<<< HEAD
- * Cache Helper Optimizado v2.3.0 - TWO-LEVEL CACHE + ENCRYPTION
-=======
  * Cache Helper Optimizado v2.3.0 - TWO-LEVEL CACHE (ENTERPRISE GRADE)
->>>>>>> e9dde5ab
  *
  * Helper avanzado para manejo de cache con arquitectura de dos niveles:
  *
@@ -44,15 +40,6 @@
  * @version 2.3.0
  *
  * @changelog
-<<<<<<< HEAD
- * v2.3.0 (2025-01-31) 🔐 ENCRYPTION SUPPORT
- * - ✅ Encriptación AES-GCM opcional para datos sensibles
- * - ✅ Integración con EncryptHelper existente
- * - ✅ Opción `encrypt: true` en CacheSetOptions
- * - ✅ Desencriptación automática en get()
- * - ✅ Almacenamiento seguro de IV (Initialization Vector)
- * - ✅ Backward compatible (encriptación opt-in)
-=======
  * v2.3.0 (2025-01-31) 🚀 OPTIONAL ENHANCEMENTS - ENTERPRISE GRADE
  * - 🟡 MEJORA: Validación de tipos en runtime con Zod
  *   - Agregado CacheItemSchema para validación automática
@@ -99,7 +86,6 @@
  * - ✅ Mejoras de robustez en todos los métodos
  * - ✅ Logging mejorado con contexto de L1/L2
  * - ✅ Try-catch adicionales en operaciones críticas
->>>>>>> e9dde5ab
  *
  * v2.2.0 (2025-01-31) 🚀 TWO-LEVEL CACHE
  * - ✅ Implementado L1 cache en memoria (Map) para performance
@@ -121,13 +107,9 @@
  */
 
 import { logInfo, logWarning, logError } from '../log/logger.helper';
-<<<<<<< HEAD
-import EncryptHelper from '../encrypt/encrypt.helper';
-=======
 import { z } from 'zod';
 import type { EncryptionResult } from '../encrypt/encrypt.helper';
 import { encryptData as encryptString, decryptData as decryptString } from '../encrypt/encrypt.helper';
->>>>>>> e9dde5ab
 
 // =====================================================
 // TYPES Y CONSTANTES
@@ -187,15 +169,10 @@
   namespace?: CacheNamespace;
   /** Usar sessionStorage en lugar de localStorage */
   useSessionStorage?: boolean;
-<<<<<<< HEAD
-  /** Encriptar los datos antes de guardarlos (recomendado para datos sensibles) */
-  encrypt?: boolean;
-=======
   /** Guardar datos encriptados en L2 storage */
   encrypt?: boolean;
   /** Passphrase personalizada para encriptar */
   passphrase?: string;
->>>>>>> e9dde5ab
   /** Metadata adicional */
   metadata?: Record<string, unknown>;
 };
